package org.jetbrains.jet.compiler;

import com.intellij.openapi.Disposable;
import com.intellij.openapi.application.PathManager;
import com.intellij.openapi.util.Disposer;
import com.intellij.openapi.util.io.FileUtil;
import com.intellij.openapi.util.text.StringUtil;
import com.intellij.util.Function;
import com.intellij.util.Processor;
import jet.ExtensionFunction0;
import jet.modules.IModuleBuilder;
import jet.modules.IModuleSetBuilder;
import org.jetbrains.annotations.Nullable;
import org.jetbrains.jet.JetCoreEnvironment;
import org.jetbrains.jet.codegen.ClassFileFactory;
import org.jetbrains.jet.codegen.GeneratedClassLoader;
import org.jetbrains.jet.lang.psi.JetFile;
import org.jetbrains.jet.lang.psi.JetPsiUtil;
import org.jetbrains.jet.plugin.JetMainDetector;

import java.io.*;
import java.lang.reflect.Field;
import java.net.URL;
import java.net.URLClassLoader;
import java.util.List;
import java.util.jar.*;

/**
 * The environment for compiling a bunch of source files or
 *
 * @author yole
 */
public class CompileEnvironment {
    private JetCoreEnvironment myEnvironment;
    private final Disposable myRootDisposable;
    private PrintStream myErrorStream = System.out;

    public CompileEnvironment() {
        myRootDisposable = new Disposable() {
            @Override
            public void dispose() {
            }
        };
        myEnvironment = new JetCoreEnvironment(myRootDisposable);
    }

    public void setErrorStream(PrintStream errorStream) {
        myErrorStream = errorStream;
    }

    public void dispose() {
        Disposer.dispose(myRootDisposable);
    }

    public boolean initializeKotlinRuntime() {
        return initializeKotlinRuntime(myEnvironment);
    }

    public static boolean initializeKotlinRuntime(JetCoreEnvironment environment) {
        final File unpackedRuntimePath = getUnpackedRuntimePath();
        if (unpackedRuntimePath != null) {
            environment.addToClasspath(unpackedRuntimePath);
        }
        else {
            final File runtimeJarPath = getRuntimeJarPath();
            if (runtimeJarPath != null && runtimeJarPath.exists()) {
                environment.addToClasspath(runtimeJarPath);
            }
            else {
                return false;
            }
        }
        return true;
    }

    public static File getUnpackedRuntimePath() {
        URL url = CompileEnvironment.class.getClassLoader().getResource("jet/JetObject.class");
        if (url != null && url.getProtocol().equals("file")) {
            return new File(url.getPath()).getParentFile().getParentFile();
        }
        return null;
    }

    public static File getRuntimeJarPath() {
        URL url = CompileEnvironment.class.getClassLoader().getResource("jet/JetObject.class");
        if (url != null && url.getProtocol().equals("jar")) {
            String path = url.getPath();
            return new File(path.substring(path.indexOf(":") + 1, path.indexOf("!/")));
        }
        return null;
    }

    public void setJavaRuntime(File rtJarPath) {
        myEnvironment.addToClasspath(rtJarPath);
    }
    
    public static File findRtJar(boolean failOnError) {
        String javaHome = System.getenv("JAVA_HOME");
        if (javaHome == null) {
            javaHome = System.getProperty("java.home");
            if ("jre".equals(new File(javaHome).getName())) {
                javaHome = new File(javaHome).getParent();
            }
        }

        File rtJar;
        if (javaHome == null) {
            rtJar = findActiveRtJar(failOnError);

            if(rtJar == null && failOnError) {
                throw new CompileEnvironmentException("JAVA_HOME environment variable needs to be defined");
            }
        }
        else {
            rtJar = findRtJar(javaHome);
        }

        if ((rtJar == null || !rtJar.exists()) && failOnError) {
            rtJar = findActiveRtJar(failOnError);

            if ((rtJar == null || !rtJar.exists())) {
                throw new CompileEnvironmentException("No rt.jar found under JAVA_HOME=" + javaHome);
            }
        }
        return rtJar;
    }

    private static File findRtJar(String javaHome) {
        File rtJar = new File(javaHome, "jre/lib/rt.jar");
        if (rtJar.exists()) {
            return rtJar;
        }

        File classesJar = new File(new File(javaHome).getParentFile().getAbsolutePath(), "Classes/classes.jar");
        if (classesJar.exists()) {
            return classesJar;
        }
        return null;
    }

    public static File findActiveRtJar(boolean failOnError) {
        ClassLoader systemClassLoader = ClassLoader.getSystemClassLoader();
        if (systemClassLoader instanceof URLClassLoader) {
            URLClassLoader loader = (URLClassLoader) systemClassLoader;
            for (URL url: loader.getURLs()) {
                if("file".equals(url.getProtocol())) {
                    if(url.getFile().endsWith("/lib/rt.jar")) {
                        return new File(url.getFile());
                    }
                    if(url.getFile().endsWith("/Classes/classes.jar")) {
                        return new File(url.getFile()).getAbsoluteFile();
                    }
                }
            }
            if (failOnError) {
                throw new CompileEnvironmentException("Could not find rt.jar in system class loader: " + StringUtil.join(loader.getURLs(), new Function<URL, String>() {
                    @Override
                    public String fun(URL url) {
                        return url.toString() + "\n";
                    }
                }, ", "));
            }
        }
        else if (failOnError) {
            throw new CompileEnvironmentException("System class loader is not an URLClassLoader: " + systemClassLoader);
        }
        return null;
    }

    public void compileModuleScript(String moduleFile, String jarPath, boolean jarRuntime) {
        final IModuleSetBuilder moduleSetBuilder = loadModuleScript(moduleFile);
        if (moduleSetBuilder == null) {
            return;
        }

        final String directory = new File(moduleFile).getParent();
        for (IModuleBuilder moduleBuilder : moduleSetBuilder.getModules()) {
            ClassFileFactory moduleFactory = compileModule(moduleBuilder, directory);
            final String path = jarPath != null ? jarPath : new File(directory, moduleBuilder.getModuleName() + ".jar").getPath();
            try {
                writeToJar(moduleFactory, new FileOutputStream(path), null, jarRuntime);
            } catch (FileNotFoundException e) {
                throw new CompileEnvironmentException("Invalid jar path " + path, e);
            }
        }
    }

    public IModuleSetBuilder loadModuleScript(String moduleFile) {
        CompileSession scriptCompileSession = new CompileSession(myEnvironment);
        scriptCompileSession.addSources(moduleFile);
        scriptCompileSession.addStdLibSources(true);

        if (!scriptCompileSession.analyze(myErrorStream)) {
            return null;
        }
        final ClassFileFactory factory = scriptCompileSession.generate();

        return runDefineModules(moduleFile, factory);
    }

    private static IModuleSetBuilder runDefineModules(String moduleFile, ClassFileFactory factory) {
        GeneratedClassLoader loader = new GeneratedClassLoader(factory);
        try {
            Class moduleSetBuilderClass = loader.loadClass("kotlin.modules.ModuleSetBuilder");
            final IModuleSetBuilder moduleSetBuilder = (IModuleSetBuilder) moduleSetBuilderClass.newInstance();

            Class namespaceClass = loader.loadClass("namespace");
            final Field[] fields = namespaceClass.getDeclaredFields();
            boolean modulesDefined = false;
            for (Field field : fields) {
                if (field.getName().equals("modules")) {
                    field.setAccessible(true);
                    ExtensionFunction0 defineMudules = (ExtensionFunction0) field.get(null);
                    defineMudules.invoke(moduleSetBuilder);
                    modulesDefined = true;
                    break;
                }
            }
            if (!modulesDefined) {
                throw new CompileEnvironmentException("Module script " + moduleFile + " must define a modules() property");
            }
            return moduleSetBuilder;
        } catch (Exception e) {
            throw new CompileEnvironmentException(e);
        }
    }

    public ClassFileFactory compileModule(IModuleBuilder moduleBuilder, String directory) {
        CompileSession moduleCompileSession = new CompileSession(myEnvironment);
        moduleCompileSession.addStdLibSources(false);
        for (String sourceFile : moduleBuilder.getSourceFiles()) {
            File source = new File(sourceFile);
            if (!source.isAbsolute()) {
                source = new File(directory, sourceFile);
            }

            moduleCompileSession.addSources(source.getPath());
        }
        for (String classpathRoot : moduleBuilder.getClasspathRoots()) {
            myEnvironment.addToClasspath(new File(classpathRoot));
        }
        if (!moduleCompileSession.analyze(myErrorStream)) {
            return null;
        }
        return moduleCompileSession.generate();
    }

    private static String getHomeDirectory() {
       return new File(PathManager.getResourceRoot(CompileEnvironment.class, "/org/jetbrains/jet/compiler/CompileEnvironment.class")).getParentFile().getParentFile().getParent();
    }

    public static void writeToJar(ClassFileFactory factory, final OutputStream fos, @Nullable String mainClass, boolean includeRuntime) {
        try {
            Manifest manifest = new Manifest();
            final Attributes mainAttributes = manifest.getMainAttributes();
            mainAttributes.putValue("Manifest-Version", "1.0");
            mainAttributes.putValue("Created-By", "JetBrains Kotlin");
            if (mainClass != null) {
                mainAttributes.putValue("Main-Class", mainClass);
            }
            JarOutputStream stream = new JarOutputStream(fos, manifest);
            try {
                for (String file : factory.files()) {
                    stream.putNextEntry(new JarEntry(file));
                    stream.write(factory.asBytes(file));
                }
                if (includeRuntime) {
                    writeRuntimeToJar(stream);
                }
            }
            finally {
                stream.close();
                fos.close();
            }

        } catch (IOException e) {
            throw new CompileEnvironmentException("Failed to generate jar file", e);
        }
    }

    private static void writeRuntimeToJar(final JarOutputStream stream) throws IOException {
        final File unpackedRuntimePath = getUnpackedRuntimePath();
        if (unpackedRuntimePath != null) {
            FileUtil.processFilesRecursively(unpackedRuntimePath, new Processor<File>() {
                @Override
                public boolean process(File file) {
                    if (file.isDirectory()) return true;
                    final String relativePath = FileUtil.getRelativePath(unpackedRuntimePath, file);
                    try {
                        stream.putNextEntry(new JarEntry(FileUtil.toSystemIndependentName(relativePath)));
                        FileInputStream fis = new FileInputStream(file);
                        try {
                            FileUtil.copy(fis, stream);
                        } finally {
                            fis.close();
                        }
                    } catch (IOException e) {
                        throw new RuntimeException(e);
                    }
                    return true;
                }
            });
        }
        else {
            File runtimeJarPath = getRuntimeJarPath();
            if (runtimeJarPath != null) {
                JarInputStream jis = new JarInputStream(new FileInputStream(runtimeJarPath));
                try {
                    while (true) {
                        JarEntry e = jis.getNextJarEntry();
                        if (e == null) {
                            break;
                        }
                        if (FileUtil.getExtension(e.getName()).equals("class")) {
                            stream.putNextEntry(e);
                            FileUtil.copy(jis, stream);
                        }
                    }
                } finally {
                    jis.close();
                }
            }
            else {
                throw new CompileEnvironmentException("Couldn't find runtime library");
            }
        }
    }

    public void compileBunchOfSources(String sourceFileOrDir, String jar, String outputDir, boolean includeRuntime) {
        CompileSession session = new CompileSession(myEnvironment);
        session.addSources(sourceFileOrDir);
        session.addStdLibSources(false);

        String mainClass = null;
        for (JetFile file : session.getSourceFileNamespaces()) {
            if (JetMainDetector.hasMain(file.getDeclarations())) {
                mainClass = JetPsiUtil.getFQName(file) + ".namespace";
                break;
            }
        }
        if (!session.analyze(myErrorStream)) {
            return;
        }

        ClassFileFactory factory = session.generate();
        if (jar != null) {
            try {
                writeToJar(factory, new FileOutputStream(jar), mainClass, includeRuntime);
            } catch (FileNotFoundException e) {
                throw new CompileEnvironmentException("Invalid jar path " + jar, e);
            }
        }
        else if (outputDir != null) {
            writeToOutputDirectory(factory, outputDir);
        }
        else {
            throw new CompileEnvironmentException("Output directory or jar file is not specified - no files will be saved to the disk");
        }
    }

    public static void writeToOutputDirectory(ClassFileFactory factory, final String outputDir) {
        List<String> files = factory.files();
        for (String file : files) {
<<<<<<< HEAD
//            if(!skipFile(file)) {
                File target = new File(outputDir, file);
                try {
                    FileUtil.writeToFile(target, factory.asBytes(file));
                } catch (IOException e) {
                    throw new CompileEnvironmentException(e);
                }
//            }
=======
            File target = new File(outputDir, file);
            try {
                FileUtil.writeToFile(target, factory.asBytes(file));
            } catch (IOException e) {
                throw new CompileEnvironmentException(e);
            }
>>>>>>> 87748bb0
        }
    }
}<|MERGE_RESOLUTION|>--- conflicted
+++ resolved
@@ -361,23 +361,12 @@
     public static void writeToOutputDirectory(ClassFileFactory factory, final String outputDir) {
         List<String> files = factory.files();
         for (String file : files) {
-<<<<<<< HEAD
-//            if(!skipFile(file)) {
-                File target = new File(outputDir, file);
-                try {
-                    FileUtil.writeToFile(target, factory.asBytes(file));
-                } catch (IOException e) {
-                    throw new CompileEnvironmentException(e);
-                }
-//            }
-=======
             File target = new File(outputDir, file);
             try {
                 FileUtil.writeToFile(target, factory.asBytes(file));
             } catch (IOException e) {
                 throw new CompileEnvironmentException(e);
             }
->>>>>>> 87748bb0
         }
     }
 }