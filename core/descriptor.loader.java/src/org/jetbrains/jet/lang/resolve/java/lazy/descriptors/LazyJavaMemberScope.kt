--- conflicted
+++ resolved
@@ -44,12 +44,8 @@
 import org.jetbrains.jet.utils.*
 import org.jetbrains.jet.lang.resolve.java.PLATFORM_TYPES
 import org.jetbrains.jet.lang.descriptors.annotations.Annotations
-<<<<<<< HEAD
-import org.jetbrains.jet.lang.resolve.java.resolver.DescriptorResolverUtils
-=======
 import org.jetbrains.jet.lang.resolve.scopes.DescriptorKindFilter
 import org.jetbrains.jet.lang.resolve.scopes.DescriptorKindExclude.NonExtensions
->>>>>>> a9f90492
 
 public abstract class LazyJavaMemberScope(
         protected val c: LazyJavaResolverContextWithTypes,
@@ -77,29 +73,6 @@
 
     protected abstract fun getDispatchReceiverParameter(): ReceiverParameterDescriptor?
 
-<<<<<<< HEAD
-    protected abstract fun computeAdditionalFunctions(name: Name): Collection<SimpleFunctionDescriptor>
-
-    private val _functions = c.storageManager.createMemoizedFunction {
-        (name: Name): Collection<FunctionDescriptor> ->
-        val methods = memberIndex().findMethodsByName(name)
-        val functions = LinkedHashSet<SimpleFunctionDescriptor>(
-                methods.stream()
-                        // values() and valueOf() are added manually below
-                        .filter{ m -> !DescriptorResolverUtils.shouldBeInEnumClassObject(m) }
-                        .flatMap {
-                            m ->
-                            val function = resolveMethodToFunctionDescriptor(m, true)
-                            val samAdapter = resolveSamAdapter(function)
-                            if (samAdapter != null)
-                                listOf(function, samAdapter).stream()
-                            else
-                                listOf(function).stream()
-                        }
-                        .plus(computeAdditionalFunctions(name))
-                        .toList()
-        )
-=======
     private val functions = c.storageManager.createMemoizedFunction {
         (name: Name): Collection<FunctionDescriptor>
         ->
@@ -110,7 +83,6 @@
             result.add(descriptor)
             result.addIfNotNull(c.samConversionResolver.resolveSamAdapter(descriptor))
         }
->>>>>>> a9f90492
 
         computeNonDeclaredFunctions(result, name)
 
